--- conflicted
+++ resolved
@@ -113,41 +113,12 @@
         new_target_patches: tp.List[str] = []
         for i, anf in enumerate(targetfiles):
             basename = os.path.basename(anf)
-<<<<<<< HEAD
-            output = treeringlib.postprocess_treeringmapfile(anf, None, None )
-            paths_yx:tp.List[np.ndarray]  = \
-                [rp[0] for rp in output.ring_points_yx] \
-                + [output.ring_points_yx[-1][1]]
-            
-            # TODO: should check if len(paths) == number of connected components
-            # TODO: will fail if there is only a single ring boundary
-            
-            for j, gridcell in enumerate(self.grids[i].reshape(-1,4)):
-                paths_yx_i = [
-                    (p * self.scale) - gridcell[:2] for p in paths_yx
-                ]
-                paths_xy_i = [ p[:,::-1].copy() for p in paths_yx_i ]
-
-                # re-rasterize to normalize annotations
-                size = (gridcell[-2:] - gridcell[:2])[::-1].tolist()
-                heatmap = utils.rasterize_multiple_paths_batched(
-                    utils.encode_numpy_paths(paths_xy_i, 0), 
-                    n_batches  = 1, 
-                    size       = size, 
-                    stepfactor = 2.0,
-                ).float()[0]
-                heatmap_file = os.path.join(cachedir, basename+f'.{j:03n}.png')
-                datalib.write_image_tensor(heatmap_file, heatmap)
-                new_target_patches.append(heatmap_file)
-
-=======
             an = datalib.load_image(anf, mode='L')[0] > 0.5
             skeleton = skmorph.skeletonize(an.numpy())
             targetfile = os.path.join(cachedir, basename+f'.skel.png')
             datalib.write_image_tensor(targetfile, torch.as_tensor(skeleton))
             new_target_patches.append(targetfile)
         
->>>>>>> 8026bcf8
         # sanity check
         assert len(new_target_patches) == len(self)
     
