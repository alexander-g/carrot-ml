import type {
    initialize as Iinitialize,
    CARROT_Postprocessing as ICARROT_Postprocessing,
    TreeringPostprocessingResult,
    CellsPostprocessingResult,
    CombinedPostprocessingResult,
    PairedPaths,
    PathPair,
    Path,
    Point,
    ImageSize,
} from "./carrot-wasm-postprocessing.d.ts"

import { 
    is_array_of_type,
    is_number_array,
} from "./dep.ts"



// for better readability
type fn_pointer = number;
type pointer = number;


type CARROT_Postprocessing_WASM = {
    _postprocess_treeringmapfile_wasm: (
        filesize:             number,
        read_file_callback_p: fn_pointer,
        read_file_handle:     number,
        workshape_width:      number,
        workshape_height:     number,
        og_shape_width:       number,
        og_shape_height:      number,
        // outputs
        treeringmap_workshape_png:       pointer,
        treeringmap_workshape_png_size:  pointer,
        ring_points_xy_json:             pointer,
        ring_points_xy_json_size:        pointer,
        returncode: pointer,
    ) => number,

    _postprocess_cellmapfile_wasm: (
        filesize:             number,
        read_file_callback_p: fn_pointer,
        read_file_handle:     number,
        workshape_width:      number,
        workshape_height:     number,
        og_shape_width:       number,
        og_shape_height:      number,
        // outputs
        cellmap_workshape_png:          pointer,
        cellmap_workshape_png_size:     pointer,
        instancemap_workshape_png:      pointer,
        instancemap_workshape_png_size: pointer,
        returncode: pointer,
    ) => number,

    _postprocess_combined_wasm: (
        cellmap_filesize:                      number,
        cellmap_read_file_callback_p:          fn_pointer,
        cellmap_read_file_callback_handle:     number,
        treeringmap_filesize:                  number,
        treeringmap_read_file_callback_p:      fn_pointer,
        treeringmap_read_file_callback_handle: number,
        workshape_width:      number,
        workshape_height:     number,
        og_shape_width:       number,
        og_shape_height:      number,
        // outputs
        cellmap_workshape_png:           pointer,
        cellmap_workshape_png_size:      pointer,
        instancemap_workshape_png:       pointer,
        instancemap_workshape_png_size:  pointer,
        treeringmap_workshape_png:       pointer,
        treeringmap_workshape_png_size:  pointer,
        ring_points_xy_json:             pointer,
        ring_points_xy_json_size:        pointer,
        ringmap_workshape_png_pp:        pointer,
        ringmap_workshape_png_size_p:    pointer,

        returncode: pointer,
    ) => number,

    _free_output: (p:pointer) => void,


    _malloc: (nbytes:number) => pointer,
    _free:   (ptr:pointer) => void,

    // deno-lint-ignore no-explicit-any
    addFunction: ( fn: (...args: any[]) => unknown, argtypes:string ) => number,
    
    HEAPU8: {
        set: (src:Uint8Array, dst:pointer) => void,
        slice: (start:number, end:number) => Uint8Array<ArrayBuffer>,
        [i:number]: number,
    }
    HEAP32: {
        [i:number]: number,
    },
    HEAP64: {
        [i:number]: bigint,
    },

    Asyncify: {
        // deno-lint-ignore no-explicit-any
        handleAsync: (fn:(...args:any[]) => Promise<unknown>) => unknown,
        currData: number|null,
    },
}


function wait(ms: number): Promise<unknown> {
    return new Promise((resolve) => {
        setTimeout(() => resolve(0), ms)
    })
}



export class CARROT_Postprocessing implements ICARROT_Postprocessing {
    constructor(private wasm:CARROT_Postprocessing_WASM){
        this.#read_file_callback_ptr = 
            wasm.addFunction(this.#read_file_callback, 'iiijj');
    }


    async postprocess_combined(
        cellmap:     File|null,
        treeringmap: File|null,
        work_size:   ImageSize,
        og_size:     ImageSize,
    ): Promise<CombinedPostprocessingResult | CellsPostprocessingResult | TreeringPostprocessingResult | Error> {

        let cells_handle:number = 0;
        let rings_handle:number = 0;
        if(cellmap){
            cells_handle = this.#handle_counter++;
            this.#read_file_callback_table[cells_handle] = cellmap;
        }
        if(treeringmap){
            rings_handle = this.#handle_counter++;
            this.#read_file_callback_table[rings_handle] = treeringmap;
        }


        const rc_ptr:pointer = this.#malloc(4, /*fill=*/255)

        const cellmap_workshape_png_pp:pointer         = this.#malloc(8);
        const cellmap_workshape_png_size_p:pointer     = this.#malloc(8);
        const instancemap_workshape_png_pp:pointer     = this.#malloc(8);
        const instancemap_workshape_png_size_p:pointer = this.#malloc(8);
        const treeringmap_workshape_png_pp:pointer     = this.#malloc(8);
        const treeringmap_workshape_png_size_p:pointer = this.#malloc(8);
        const ring_points_xy_json_pp:pointer           = this.#malloc(8);
        const ring_points_xy_json_size_p:pointer       = this.#malloc(8);
        const ringmap_workshape_png_pp:pointer         = this.#malloc(8);
        const ringmap_workshape_png_size_p:pointer     = this.#malloc(8);

        let cellmap_workshape_png_p:pointer|undefined     = undefined;
        let instancemap_workshape_png_p:pointer|undefined = undefined;
        let treeringmap_workshape_png_p:pointer|undefined = undefined;
        let ring_points_xy_json_p:pointer|undefined       = undefined;
        let ringmap_workshape_png_p:pointer|undefined     = undefined;


        try {
            let rc:number = await this.wasm._postprocess_combined_wasm(
                cellmap?.size ?? 0, 
                this.#read_file_callback_ptr, 
<<<<<<< HEAD
                handle_cells, 
                treeringmap.size, 
=======
                cells_handle, 
                treeringmap?.size ?? 0, 
>>>>>>> 9a2f3fb4
                this.#read_file_callback_ptr, 
                rings_handle, 

                work_size.width, 
                work_size.height,
                og_size.width,
                og_size.height,

                cellmap_workshape_png_pp,
                cellmap_workshape_png_size_p,
                instancemap_workshape_png_pp,
                instancemap_workshape_png_size_p,
                treeringmap_workshape_png_pp,
                treeringmap_workshape_png_size_p,
                ring_points_xy_json_pp,
                ring_points_xy_json_size_p,
                ringmap_workshape_png_pp,
                ringmap_workshape_png_size_p,

                rc_ptr
            )
            // NOTE: the wasm function above returns before the execution is 
            // finished because of async issues, so currently polling until done
            while(this.wasm.Asyncify.currData != null)
                await wait(1);
    
            rc = (rc == 0)? this.wasm.HEAP32[rc_ptr >> 2]! : rc;
            if(rc != 0)
                return new Error(`WASM error code = ${rc}`)

            let cellmap_workshape_png_u8:Uint8Array<ArrayBuffer>|null = null;
            let instancemap_workshape_png_u8:Uint8Array<ArrayBuffer>|null = null;
            if(cellmap) {
                cellmap_workshape_png_p = 
                    this.wasm.HEAP32[cellmap_workshape_png_pp >> 2]!;
                const cellmap_workshape_png_size:number = 
                    Number(this.wasm.HEAP64[cellmap_workshape_png_size_p >> 3]);
                cellmap_workshape_png_u8 = this.wasm.HEAPU8.slice(
                    cellmap_workshape_png_p, 
                    cellmap_workshape_png_p + cellmap_workshape_png_size
                )

                instancemap_workshape_png_p = 
                    this.wasm.HEAP32[instancemap_workshape_png_pp >> 2]!;
                const instancemap_workshape_png_size:number = 
                    Number(this.wasm.HEAP64[instancemap_workshape_png_size_p >> 3]);
                instancemap_workshape_png_u8 = this.wasm.HEAPU8.slice(
                    instancemap_workshape_png_p, 
                    instancemap_workshape_png_p + instancemap_workshape_png_size
                )
            }


            let treeringmap_workshape_png_u8:Uint8Array<ArrayBuffer>|null = null
            let paired_paths:PairedPaths|null = null;
            if(treeringmap) {
                treeringmap_workshape_png_p = 
                    this.wasm.HEAP32[treeringmap_workshape_png_pp >> 2]!;
                const treeringmap_workshape_png_size:number = 
                    Number(this.wasm.HEAP64[treeringmap_workshape_png_size_p >> 3]);
                treeringmap_workshape_png_u8 = this.wasm.HEAPU8.slice(
                    treeringmap_workshape_png_p, 
                    treeringmap_workshape_png_p + treeringmap_workshape_png_size
                )

                ring_points_xy_json_p = this.wasm.HEAP32[ring_points_xy_json_pp >> 2]!;
                const ring_points_xy_json_size:number = 
                    Number(this.wasm.HEAP64[ring_points_xy_json_size_p >> 3]);
                const ring_points_xy_json_u8:Uint8Array = this.wasm.HEAPU8.slice(
                    ring_points_xy_json_p, 
                    ring_points_xy_json_p + ring_points_xy_json_size
                )
                const obj:unknown = 
                    JSON.parse(new TextDecoder().decode(ring_points_xy_json_u8));
                paired_paths = validate_paired_paths(obj)
                if(paired_paths == null)
                    return new Error('WASM-JS communication inconcistencies')
            }


            let ringmap_workshape_png_u8:Uint8Array<ArrayBuffer>|null = null;
            if(cellmap && treeringmap) {
                ringmap_workshape_png_p = 
                    this.wasm.HEAP32[ringmap_workshape_png_pp >> 2]!;
                const ringmap_workshape_png_size:number = 
                    Number(this.wasm.HEAP64[ringmap_workshape_png_size_p >> 3]);
                ringmap_workshape_png_u8 = this.wasm.HEAPU8.slice(
                    ringmap_workshape_png_p, 
                    ringmap_workshape_png_p + ringmap_workshape_png_size
                )
            }



            if(cellmap_workshape_png_u8 
            && instancemap_workshape_png_u8 
            && treeringmap_workshape_png_u8 
            && paired_paths 
            && ringmap_workshape_png_u8)
                return {
                    cellmap_workshape_png: 
                        new File([cellmap_workshape_png_u8], 'cellmap.png'),
                    instancemap_workshape_png: 
                        new File([instancemap_workshape_png_u8], 'instancemap.png'),
                    
                    treeringmap_workshape_png:
                        new File([treeringmap_workshape_png_u8], 'treeringmap.png'),
                    ring_points_xy: paired_paths,

                    ringmap_workshape_png:
                        new File([ringmap_workshape_png_u8], 'ringmap.png'),
                }
            else if(cellmap_workshape_png_u8 && instancemap_workshape_png_u8)
                return {
                    cellmap_workshape_png: 
                        new File([cellmap_workshape_png_u8], 'cellmap.png'),
                    instancemap_workshape_png: 
                        new File([instancemap_workshape_png_u8], 'instancemap.png'),
                }
            else if(treeringmap_workshape_png_u8 && paired_paths)
                return {
                    treeringmap_workshape_png:
                        new File([treeringmap_workshape_png_u8], 'treeringmap.png'),
                    ring_points_xy: paired_paths,
                }
            else
                return new Error('Unexpected error')

        } catch (e) {
            console.error('Unexpected error:', e)
            return e as Error;
        } finally {
            this.wasm._free(rc_ptr);
            this.wasm._free(cellmap_workshape_png_pp);
            this.wasm._free(cellmap_workshape_png_size_p);
            this.wasm._free(instancemap_workshape_png_pp);
            this.wasm._free(instancemap_workshape_png_size_p);
            this.wasm._free(treeringmap_workshape_png_pp);
            this.wasm._free(treeringmap_workshape_png_size_p);
            this.wasm._free(ring_points_xy_json_pp);
            this.wasm._free(ring_points_xy_json_size_p);
            this.wasm._free(ringmap_workshape_png_pp);
            this.wasm._free(ringmap_workshape_png_size_p);
            if(cells_handle != 0)
                delete this.#read_file_callback_table[cells_handle];
            if(rings_handle != 0)
                delete this.#read_file_callback_table[rings_handle];

            if(cellmap_workshape_png_p != undefined) 
                this.wasm._free_output(cellmap_workshape_png_pp);
            if(instancemap_workshape_png_p != undefined) 
                this.wasm._free_output(instancemap_workshape_png_pp);
            if(treeringmap_workshape_png_p != undefined) 
                this.wasm._free_output(treeringmap_workshape_png_pp);
            if(ringmap_workshape_png_p != undefined) 
                this.wasm._free_output(ringmap_workshape_png_pp);
            if(ring_points_xy_json_p != undefined) 
                this.wasm._free_output(ring_points_xy_json_pp);
        }
    }





    #handle_counter = 1;

    #read_file_callback_ptr:pointer;
    #read_file_callback_table: Record<number, File> = {};

    /** Called by WASM to read a required portion of a file */
    #read_file_callback = (
        handle: number,
        dstbuf: pointer,
        start:  bigint,
        size:   bigint,
    ): unknown  => {
        return this.wasm.Asyncify.handleAsync( async () => {
            const file:File|undefined = 
                this.#read_file_callback_table[handle];
            if(!file)
                return -1;
            
            const slice_u8:Uint8Array = new Uint8Array(
                await file.slice(Number(start), Number(start+size)).arrayBuffer()
            )
            this.wasm.HEAPU8.set(slice_u8, dstbuf);
            return 0;
        })
    }

    #malloc(nbytes:number, fill?:number): pointer {
        const p:pointer = this.wasm._malloc(nbytes);
        this.wasm.HEAPU8.set(new Uint8Array(nbytes).fill(fill ?? 0), p)
        return p;
    }
}


function validate_point(x:unknown): Point|null {
    if(is_number_array(x) && x.length == 2){
        return x as Point;
    }
    else return null;
}

function validate_path(x:unknown): Path|null {
    if(is_array_of_type(x, validate_point)){
        return x;
    }
    else return null;
}

function validate_pathpair(x:unknown): PathPair|null {
    if(is_array_of_type(x, validate_path) && x.length == 2){
        return x as PathPair;
    }
    else return null;
}

function validate_paired_paths(x:unknown):PairedPaths|null {
    if(is_array_of_type(x, validate_pathpair)){
        return x;
    }
    else return null;
}




export const initialize:typeof Iinitialize = async () => {
    const wasm:CARROT_Postprocessing_WASM = await (
        await import('./build-wasm/carrot_postprocessing_wasm.js')
    // deno-lint-ignore no-explicit-any
    ).default() as any;

    return new CARROT_Postprocessing(wasm);
}

<|MERGE_RESOLUTION|>--- conflicted
+++ resolved
@@ -169,13 +169,8 @@
             let rc:number = await this.wasm._postprocess_combined_wasm(
                 cellmap?.size ?? 0, 
                 this.#read_file_callback_ptr, 
-<<<<<<< HEAD
-                handle_cells, 
-                treeringmap.size, 
-=======
                 cells_handle, 
                 treeringmap?.size ?? 0, 
->>>>>>> 9a2f3fb4
                 this.#read_file_callback_ptr, 
                 rings_handle, 
 
